use crate::{
    managers::ObjectManager,
    types::{Mesh, MeshHandle},
    util::{
        buffer_copier::{BufferCopier, BufferCopierParams},
        frustum::BoundingSphere,
        registry::ResourceRegistry,
    },
};
use glam::{Vec2, Vec3};
use range_alloc::RangeAllocator;
<<<<<<< HEAD
use rend3_types::{RawMeshHandle, RawSkeletonHandle};
=======
use rend3_types::{RawMeshHandle, RawObjectHandle};
>>>>>>> a4bc2f31
use std::{
    mem::size_of,
    ops::Range,
    sync::atomic::{AtomicUsize, Ordering},
};
use wgpu::{
    Buffer, BufferAddress, BufferDescriptor, BufferUsages, CommandEncoder, Device, IndexFormat, Queue, RenderPass,
};

/// Size of a single vertex position.
pub const VERTEX_POSITION_SIZE: usize = size_of::<Vec3>();
/// Size of a single vertex normal.
pub const VERTEX_NORMAL_SIZE: usize = size_of::<Vec3>();
/// Size of a single vertex tangent.
pub const VERTEX_TANGENT_SIZE: usize = size_of::<Vec3>();
/// Size of a single vertex texture coordinate.
pub const VERTEX_UV_SIZE: usize = size_of::<Vec2>();
/// Size of a single vertex color.
pub const VERTEX_COLOR_SIZE: usize = size_of::<[u8; 4]>();
/// Size of a single index.
pub const INDEX_SIZE: usize = size_of::<u32>();
/// Size of a joint index vector
pub const VERTEX_JOINT_INDEX_SIZE: usize = size_of::<[u16; 4]>();
/// Size of a joint weight vector
pub const VERTEX_JOINT_WEIGHT_SIZE: usize = size_of::<[f32; 4]>();

/// Vertex buffer slot for positions
pub const VERTEX_POSITION_SLOT: u32 = 0;
/// Vertex buffer slot for normals
pub const VERTEX_NORMAL_SLOT: u32 = 1;
/// Vertex buffer slot for tangents
pub const VERTEX_TANGENT_SLOT: u32 = 2;
/// Vertex buffer slot for uv0
pub const VERTEX_UV0_SLOT: u32 = 3;
/// Vertex buffer slot for uv1
pub const VERTEX_UV1_SLOT: u32 = 4;
/// Vertex buffer slot for colors
pub const VERTEX_COLOR_SLOT: u32 = 5;
/// Vertex buffer slot for joint indices
pub const VERTEX_JOINT_INDEX_SLOT: u32 = 6;
/// Vertex buffer slot for joint weights
pub const VERTEX_JOINT_WEIGHT_SLOT: u32 = 7;
/// Vertex buffer slot for object indices
/// Note that this slot is only used in GPU mode.
pub const VERTEX_OBJECT_INDEX_SLOT: u32 = 8;

/// Pre-allocated vertex count in the vertex megabuffers.
pub const STARTING_VERTICES: usize = 1 << 16;
/// Pre-allocated index count in the index megabuffer.
pub const STARTING_INDICES: usize = 1 << 16;

/// Internal representation of a mesh.
pub struct InternalMesh {
    pub vertex_range: Range<usize>,
    pub index_range: Range<usize>,
    pub bounding_sphere: BoundingSphere,
<<<<<<< HEAD
    pub skeletons: Vec<RawSkeletonHandle>,
=======
    pub objects: Vec<RawObjectHandle>,
>>>>>>> a4bc2f31
}

/// Set of megabuffers used by the mesh manager.
pub struct MeshBuffers {
    pub vertex_position: Buffer,
    pub vertex_normal: Buffer,
    pub vertex_tangent: Buffer,
    pub vertex_uv0: Buffer,
    pub vertex_uv1: Buffer,
    pub vertex_color: Buffer,
    pub vertex_joint_index: Buffer,
    pub vertex_joint_weight: Buffer,

    pub index: Buffer,
}

impl MeshBuffers {
    pub fn bind<'rpass>(&'rpass self, rpass: &mut RenderPass<'rpass>) {
        rpass.set_vertex_buffer(VERTEX_POSITION_SLOT, self.vertex_position.slice(..));
        rpass.set_vertex_buffer(VERTEX_NORMAL_SLOT, self.vertex_normal.slice(..));
        rpass.set_vertex_buffer(VERTEX_TANGENT_SLOT, self.vertex_tangent.slice(..));
        rpass.set_vertex_buffer(VERTEX_UV0_SLOT, self.vertex_uv0.slice(..));
        rpass.set_vertex_buffer(VERTEX_UV1_SLOT, self.vertex_uv1.slice(..));
        rpass.set_vertex_buffer(VERTEX_COLOR_SLOT, self.vertex_color.slice(..));
        rpass.set_vertex_buffer(VERTEX_JOINT_INDEX_SLOT, self.vertex_joint_index.slice(..));
        rpass.set_vertex_buffer(VERTEX_JOINT_WEIGHT_SLOT, self.vertex_joint_weight.slice(..));
        rpass.set_index_buffer(self.index.slice(..), IndexFormat::Uint32);
    }
}

/// Manages vertex and instance buffers. All buffers are sub-allocated from
/// megabuffers.
pub struct MeshManager {
    buffers: MeshBuffers,

    vertex_alloc: RangeAllocator<usize>,
    index_alloc: RangeAllocator<usize>,

    registry: ResourceRegistry<InternalMesh, Mesh>,

    buffer_copier: BufferCopier,
}

impl MeshManager {
    pub fn new(device: &Device) -> Self {
        profiling::scope!("MeshManager::new");

        let buffers = create_buffers(device, STARTING_VERTICES, STARTING_INDICES);

        let vertex_alloc = RangeAllocator::new(0..STARTING_VERTICES);
        let index_alloc = RangeAllocator::new(0..STARTING_INDICES);

        let registry = ResourceRegistry::new();

        Self {
            buffers,
            vertex_alloc,
            index_alloc,
            registry,
            buffer_copier: BufferCopier::new(device),
        }
    }

    pub fn allocate(counter: &AtomicUsize) -> MeshHandle {
        let idx = counter.fetch_add(1, Ordering::Relaxed);

        MeshHandle::new(idx)
    }

    pub fn fill(
        &mut self,
        device: &Device,
        queue: &Queue,
        encoder: &mut CommandEncoder,
        object_manager: &mut ObjectManager,
        handle: &MeshHandle,
        mesh: Mesh,
    ) {
        profiling::scope!("MeshManager::fill");

        let vertex_count = mesh.vertex_positions.len();
        let index_count = mesh.indices.len();

        // If vertex_count is 0, index_count _must_ also be 0, as all indices would be
        // out of range.
        if index_count == 0 {
            let mesh = InternalMesh {
                vertex_range: 0..0,
                index_range: 0..0,
                bounding_sphere: BoundingSphere::from_mesh(&[]),
<<<<<<< HEAD
                skeletons: Vec::new(),
=======
                objects: Vec::new(),
>>>>>>> a4bc2f31
            };

            self.registry.insert(handle, mesh);
            return;
        }

        let mut vertex_range = self.vertex_alloc.allocate_range(vertex_count).ok();
        let mut index_range = self.index_alloc.allocate_range(index_count).ok();

        let needed = match (&vertex_range, &index_range) {
            (None, Some(_)) => Some((vertex_count, 0)),
            (Some(_), None) => Some((0, index_count)),
            (None, None) => Some((vertex_count, index_count)),
            _ => None,
        };

        if let Some((needed_verts, needed_indices)) = needed {
            self.reallocate_buffers(
                device,
                encoder,
                object_manager,
                needed_verts as u32,
                needed_indices as u32,
            );
            vertex_range = self.vertex_alloc.allocate_range(vertex_count).ok();
            index_range = self.index_alloc.allocate_range(index_count).ok();
        }

        let vertex_range = vertex_range.unwrap();
        let index_range = index_range.unwrap();

        queue.write_buffer(
            &self.buffers.vertex_position,
            (vertex_range.start * VERTEX_POSITION_SIZE) as BufferAddress,
            bytemuck::cast_slice(&mesh.vertex_positions),
        );
        queue.write_buffer(
            &self.buffers.vertex_tangent,
            (vertex_range.start * VERTEX_TANGENT_SIZE) as BufferAddress,
            bytemuck::cast_slice(&mesh.vertex_tangents),
        );
        queue.write_buffer(
            &self.buffers.vertex_normal,
            (vertex_range.start * VERTEX_NORMAL_SIZE) as BufferAddress,
            bytemuck::cast_slice(&mesh.vertex_normals),
        );
        queue.write_buffer(
            &self.buffers.vertex_uv0,
            (vertex_range.start * VERTEX_UV_SIZE) as BufferAddress,
            bytemuck::cast_slice(&mesh.vertex_uv0),
        );
        queue.write_buffer(
            &self.buffers.vertex_uv1,
            (vertex_range.start * VERTEX_UV_SIZE) as BufferAddress,
            bytemuck::cast_slice(&mesh.vertex_uv1),
        );
        queue.write_buffer(
            &self.buffers.vertex_color,
            (vertex_range.start * VERTEX_COLOR_SIZE) as BufferAddress,
            bytemuck::cast_slice(&mesh.vertex_colors),
        );
        queue.write_buffer(
            &self.buffers.vertex_joint_index,
            (vertex_range.start * VERTEX_JOINT_INDEX_SIZE) as BufferAddress,
            bytemuck::cast_slice(&mesh.vertex_joint_indices),
        );
        queue.write_buffer(
            &self.buffers.vertex_joint_weight,
            (vertex_range.start * VERTEX_JOINT_WEIGHT_SIZE) as BufferAddress,
            bytemuck::cast_slice(&mesh.vertex_joint_weights),
        );
        queue.write_buffer(
            &self.buffers.index,
            (index_range.start * INDEX_SIZE) as BufferAddress,
            bytemuck::cast_slice(&mesh.indices),
        );

        let bounding_sphere = BoundingSphere::from_mesh(&mesh.vertex_positions);

        let mesh = InternalMesh {
            vertex_range,
            index_range,
            bounding_sphere,
<<<<<<< HEAD
            skeletons: Vec::new(),
=======
            objects: Vec::new(),
>>>>>>> a4bc2f31
        };

        self.registry.insert(handle, mesh);
    }

    /// Duplicates a mesh's vertex data so that it can be skinned on the GPU.
    pub fn allocate_skeleton_mesh(
        &mut self,
        device: &Device,
        encoder: &mut CommandEncoder,
        object_manager: &mut ObjectManager,
        mesh_handle: &MeshHandle,
    ) -> Range<usize> {
        // Need to fetch internal data twice, because the returned mesh borrows &self
        let needed_verts = self.internal_data(mesh_handle.get_raw()).vertex_range.len();
        let vertex_range = match self.vertex_alloc.allocate_range(needed_verts) {
            Ok(range) => range,
            Err(_) => {
                self.reallocate_buffers(device, encoder, object_manager, needed_verts as u32, 0);
                self.vertex_alloc
                    .allocate_range(needed_verts)
                    .expect("We just reallocated")
            }
        };

        let original = self.internal_data(mesh_handle.get_raw());

        // Copies one region of the vertex buffer to another using a compute
        // shader. This is necessary because wgpu's copy_buffer_to_buffer does
        // not allow copies whithin the same buffer.
        self.buffer_copier.execute(
            device,
            encoder,
            [
                &self.buffers.vertex_position,
                &self.buffers.vertex_normal,
                &self.buffers.vertex_tangent,
                &self.buffers.vertex_uv0,
                &self.buffers.vertex_uv1,
                &self.buffers.vertex_color,
                &self.buffers.vertex_joint_index,
                &self.buffers.vertex_joint_weight,
            ],
            BufferCopierParams {
                src_offset: original.vertex_range.start as u32,
                dst_offset: vertex_range.start as u32,
                count: vertex_range.len() as u32,
            },
        );

        vertex_range
    }

    pub fn buffers(&self) -> &MeshBuffers {
        &self.buffers
    }

    pub fn internal_data(&self, handle: RawMeshHandle) -> &InternalMesh {
        self.registry.get(handle)
    }

    pub fn internal_data_mut(&mut self, handle: RawMeshHandle) -> &mut InternalMesh {
        self.registry.get_mut(handle)
    }

    pub fn ready(&mut self) {
        profiling::scope!("MeshManager::ready");

        let vertex_alloc = &mut self.vertex_alloc;
        let index_alloc = &mut self.index_alloc;
        self.registry.remove_all_dead(|_, _, mesh| {
            if mesh.vertex_range.is_empty() {
                return;
            }
            vertex_alloc.free_range(mesh.vertex_range);
            index_alloc.free_range(mesh.index_range);
        });
    }

    fn reallocate_buffers(
        &mut self,
        device: &Device,
        encoder: &mut CommandEncoder,
        object_manager: &mut ObjectManager,
        needed_verts: u32,
        needed_indices: u32,
    ) {
        profiling::scope!("reallocate mesh buffers");

        let new_vert_count = (self.vertex_count() + needed_verts as usize).next_power_of_two();
        let new_index_count = (self.index_count() + needed_indices as usize).next_power_of_two();

        log::debug!(
            "Recreating vertex buffer from {} to {}",
            self.vertex_count(),
            new_vert_count
        );
        log::debug!(
            "Recreating index buffer from {} to {}",
            self.index_count(),
            new_index_count
        );

        let new_buffers = create_buffers(device, new_vert_count, new_index_count);

        let mut new_vert_alloc = RangeAllocator::new(0..new_vert_count);
        let mut new_index_alloc = RangeAllocator::new(0..new_index_count);

        for mesh in self.registry.values_mut() {
            if mesh.index_range.is_empty() {
                continue;
            }

            let new_vert_range = new_vert_alloc.allocate_range(mesh.vertex_range.len()).unwrap();
            let new_index_range = new_index_alloc.allocate_range(mesh.index_range.len()).unwrap();

            copy_vert(
                encoder,
                &self.buffers.vertex_position,
                &new_buffers.vertex_position,
                mesh,
                &new_vert_range,
                VERTEX_POSITION_SIZE,
            );
            copy_vert(
                encoder,
                &self.buffers.vertex_normal,
                &new_buffers.vertex_normal,
                mesh,
                &new_vert_range,
                VERTEX_NORMAL_SIZE,
            );
            copy_vert(
                encoder,
                &self.buffers.vertex_tangent,
                &new_buffers.vertex_tangent,
                mesh,
                &new_vert_range,
                VERTEX_TANGENT_SIZE,
            );
            copy_vert(
                encoder,
                &self.buffers.vertex_uv0,
                &new_buffers.vertex_uv0,
                mesh,
                &new_vert_range,
                VERTEX_UV_SIZE,
            );
            copy_vert(
                encoder,
                &self.buffers.vertex_uv1,
                &new_buffers.vertex_uv1,
                mesh,
                &new_vert_range,
                VERTEX_UV_SIZE,
            );
            copy_vert(
                encoder,
                &self.buffers.vertex_color,
                &new_buffers.vertex_color,
                mesh,
                &new_vert_range,
                VERTEX_COLOR_SIZE,
            );
            copy_vert(
                encoder,
                &self.buffers.vertex_joint_index,
                &new_buffers.vertex_joint_index,
                mesh,
                &new_vert_range,
                VERTEX_JOINT_INDEX_SIZE,
            );
            copy_vert(
                encoder,
                &self.buffers.vertex_joint_weight,
                &new_buffers.vertex_joint_weight,
                mesh,
                &new_vert_range,
                VERTEX_JOINT_WEIGHT_SIZE,
            );

            // Copy indices over to new buffer, adjusting their value by the difference
            let index_copy_start = mesh.index_range.start * INDEX_SIZE;
            let index_copy_size = (mesh.index_range.end * INDEX_SIZE) - index_copy_start;
            let index_output = new_index_range.start * INDEX_SIZE;
            encoder.copy_buffer_to_buffer(
                &self.buffers.index,
                index_copy_start as u64,
                &new_buffers.index,
                index_output as u64,
                index_copy_size as u64,
            );

            mesh.vertex_range = new_vert_range;
            mesh.index_range = new_index_range;

            for &object in &mesh.objects {
                object_manager.set_mesh_ranges(object, mesh.vertex_range.clone(), mesh.index_range.clone())
            }
        }

        self.buffers = new_buffers;
        self.vertex_alloc = new_vert_alloc;
        self.index_alloc = new_index_alloc;
    }

    fn vertex_count(&self) -> usize {
        self.vertex_alloc.initial_range().end
    }

    fn index_count(&self) -> usize {
        self.index_alloc.initial_range().end
    }
}

fn copy_vert(
    encoder: &mut CommandEncoder,
    src: &Buffer,
    dst: &Buffer,
    mesh: &InternalMesh,
    new_vert_range: &Range<usize>,
    size: usize,
) {
    let vert_copy_start = mesh.vertex_range.start * size;
    let vert_copy_size = (mesh.vertex_range.end * size) - vert_copy_start;
    let vert_output = new_vert_range.start * size;
    encoder.copy_buffer_to_buffer(
        src,
        vert_copy_start as u64,
        dst,
        vert_output as u64,
        vert_copy_size as u64,
    );
}

fn create_buffers(device: &Device, vertex_count: usize, index_count: usize) -> MeshBuffers {
    profiling::scope!("mesh buffers creation");

    let position_bytes = vertex_count * VERTEX_POSITION_SIZE;
    let normal_bytes = vertex_count * VERTEX_NORMAL_SIZE;
    let tangent_bytes = vertex_count * VERTEX_TANGENT_SIZE;
    let uv_bytes = vertex_count * VERTEX_UV_SIZE;
    let color_bytes = vertex_count * VERTEX_COLOR_SIZE;
    let joint_index_bytes = vertex_count * VERTEX_JOINT_INDEX_SIZE;
    let joint_weight_bytes = vertex_count * VERTEX_JOINT_WEIGHT_SIZE;
    let index_bytes = index_count * INDEX_SIZE;

    let vertex_position = device.create_buffer(&BufferDescriptor {
        label: Some("position vertex buffer"),
        size: position_bytes as BufferAddress,
        usage: BufferUsages::COPY_SRC | BufferUsages::COPY_DST | BufferUsages::VERTEX | BufferUsages::STORAGE,
        mapped_at_creation: false,
    });

    let vertex_normal = device.create_buffer(&BufferDescriptor {
        label: Some("normal vertex buffer"),
        size: normal_bytes as BufferAddress,
        usage: BufferUsages::COPY_SRC | BufferUsages::COPY_DST | BufferUsages::VERTEX | BufferUsages::STORAGE,
        mapped_at_creation: false,
    });

    let vertex_tangent = device.create_buffer(&BufferDescriptor {
        label: Some("tangent vertex buffer"),
        size: tangent_bytes as BufferAddress,
        usage: BufferUsages::COPY_SRC | BufferUsages::COPY_DST | BufferUsages::VERTEX | BufferUsages::STORAGE,
        mapped_at_creation: false,
    });

    let vertex_uv0 = device.create_buffer(&BufferDescriptor {
        label: Some("uv0 vertex buffer"),
        size: uv_bytes as BufferAddress,
        usage: BufferUsages::COPY_SRC | BufferUsages::COPY_DST | BufferUsages::VERTEX | BufferUsages::STORAGE,
        mapped_at_creation: false,
    });

    let vertex_uv1 = device.create_buffer(&BufferDescriptor {
        label: Some("uv1 vertex buffer"),
        size: uv_bytes as BufferAddress,
        usage: BufferUsages::COPY_SRC | BufferUsages::COPY_DST | BufferUsages::VERTEX | BufferUsages::STORAGE,
        mapped_at_creation: false,
    });

    let vertex_color = device.create_buffer(&BufferDescriptor {
        label: Some("color vertex buffer"),
        size: color_bytes as BufferAddress,
        usage: BufferUsages::COPY_SRC | BufferUsages::COPY_DST | BufferUsages::VERTEX | BufferUsages::STORAGE,
        mapped_at_creation: false,
    });

    let vertex_joint_index = device.create_buffer(&BufferDescriptor {
        label: Some("joint index vertex buffer"),
        size: joint_index_bytes as BufferAddress,
        usage: BufferUsages::COPY_SRC | BufferUsages::COPY_DST | BufferUsages::VERTEX | BufferUsages::STORAGE,
        mapped_at_creation: false,
    });

    let vertex_joint_weight = device.create_buffer(&BufferDescriptor {
        label: Some("joint weight vertex buffer"),
        size: joint_weight_bytes as BufferAddress,
        usage: BufferUsages::COPY_SRC | BufferUsages::COPY_DST | BufferUsages::VERTEX | BufferUsages::STORAGE,
        mapped_at_creation: false,
    });

    let index = device.create_buffer(&BufferDescriptor {
        label: Some("index buffer"),
        size: index_bytes as BufferAddress,
        usage: BufferUsages::COPY_SRC | BufferUsages::COPY_DST | BufferUsages::INDEX | BufferUsages::STORAGE,
        mapped_at_creation: false,
    });

    MeshBuffers {
        vertex_position,
        vertex_normal,
        vertex_tangent,
        vertex_uv0,
        vertex_uv1,
        vertex_color,
        vertex_joint_index,
        vertex_joint_weight,
        index,
    }
}<|MERGE_RESOLUTION|>--- conflicted
+++ resolved
@@ -9,11 +9,7 @@
 };
 use glam::{Vec2, Vec3};
 use range_alloc::RangeAllocator;
-<<<<<<< HEAD
-use rend3_types::{RawMeshHandle, RawSkeletonHandle};
-=======
-use rend3_types::{RawMeshHandle, RawObjectHandle};
->>>>>>> a4bc2f31
+use rend3_types::{RawMeshHandle, RawSkeletonHandle, RawObjectHandle};
 use std::{
     mem::size_of,
     ops::Range,
@@ -70,11 +66,8 @@
     pub vertex_range: Range<usize>,
     pub index_range: Range<usize>,
     pub bounding_sphere: BoundingSphere,
-<<<<<<< HEAD
     pub skeletons: Vec<RawSkeletonHandle>,
-=======
     pub objects: Vec<RawObjectHandle>,
->>>>>>> a4bc2f31
 }
 
 /// Set of megabuffers used by the mesh manager.
@@ -165,11 +158,8 @@
                 vertex_range: 0..0,
                 index_range: 0..0,
                 bounding_sphere: BoundingSphere::from_mesh(&[]),
-<<<<<<< HEAD
                 skeletons: Vec::new(),
-=======
                 objects: Vec::new(),
->>>>>>> a4bc2f31
             };
 
             self.registry.insert(handle, mesh);
@@ -253,11 +243,8 @@
             vertex_range,
             index_range,
             bounding_sphere,
-<<<<<<< HEAD
             skeletons: Vec::new(),
-=======
             objects: Vec::new(),
->>>>>>> a4bc2f31
         };
 
         self.registry.insert(handle, mesh);
